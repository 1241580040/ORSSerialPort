--- conflicted
+++ resolved
@@ -37,13 +37,12 @@
 #define __nullable
 #endif
 
-<<<<<<< HEAD
 #if OS_OBJECT_USE_OBJC
-#define ORS_GCD_STRONG strong
+	#define ORS_GCD_STRONG strong
 #else
-#define ORS_GCD_STRONG assign
+	#define ORS_GCD_STRONG assign
 #endif
-=======
+
 #ifndef ORSArrayOf
 	#if __has_feature(objc_generics)
 		#define ORSArrayOf(TYPE) NSArray<TYPE>
@@ -51,7 +50,6 @@
 		#define ORSArrayOf(TYPE) NSArray
 	#endif
 #endif // #ifndef ORSArrayOf
->>>>>>> 3f9ee917
 
 //#define LOG_SERIAL_PORT_ERRORS
 typedef NS_ENUM(NSUInteger, ORSSerialPortParity) {
