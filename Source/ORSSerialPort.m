--- conflicted
+++ resolved
@@ -64,11 +64,7 @@
 @property int fileDescriptor;
 @property (copy, readwrite) NSString *name;
 
-<<<<<<< HEAD
 @property (strong) ORSSerialBuffer *requestResponseReceiveBuffer;
-=======
-@property (strong) NSMutableData *requestResponseReceiveBuffer;
->>>>>>> b69338ad
 
 // Packet descriptors
 @property (nonatomic, strong) NSMapTable *packetDescriptorsAndBuffers;
@@ -180,21 +176,14 @@
 		self.ioKitDevice = device;
 		self.path = bsdPath;
 		self.name = [[self class] modemNameFromDevice:device];
-<<<<<<< HEAD
-=======
-		self.requestResponseReceiveBuffer = [NSMutableData data];
->>>>>>> b69338ad
 		self.requestHandlingQueue = dispatch_queue_create("com.openreelsoftware.ORSSerialPort.requestHandlingQueue", 0);
 #if MAC_OS_X_VERSION_MIN_REQUIRED >= MAC_OS_X_VERSION_10_8
 		self.packetDescriptorsAndBuffers = [NSMapTable strongToStrongObjectsMapTable];
 #else
 		self.packetDescriptorsAndBuffers = [NSMapTable mapTableWithStrongToStrongObjects]; // Deprecated in 10.8.
 #endif
-<<<<<<< HEAD
-=======
 		self.serialDelegateQueue = dispatch_queue_create("com.openreelsoftware.ORSSerialPort.serialDelegateQueue", DISPATCH_QUEUE_SERIAL);
 		self.delegateQueue = dispatch_get_main_queue();
->>>>>>> b69338ad
 		self.requestsQueue = [NSMutableArray array];
 		self.baudRate = @B19200;
 		self.allowsNonStandardBaudRates = NO;
@@ -406,19 +395,6 @@
 		[self notifyDelegateOfPosixError];
 		return;
 	}
-<<<<<<< HEAD
-	
-	self.fileDescriptor = 0;
-	
-	if ([self.delegate respondsToSelector:@selector(serialPortWasClosed:)])
-	{
-		[(id)self.delegate performSelectorOnMainThread:@selector(serialPortWasClosed:) withObject:self waitUntilDone:YES];
-		dispatch_async(self.requestHandlingQueue, ^{
-			self.requestsQueue = [NSMutableArray array]; // Cancel all queued requests
-			self.pendingRequest = nil; // Discard pending request
-		});
-	}
-=======
 	
 	self.fileDescriptor = 0;
 	
@@ -432,7 +408,6 @@
 			});
 		}
 	}];
->>>>>>> b69338ad
 }
 
 - (void)cleanup;
@@ -508,36 +483,22 @@
 {
 	if ([self.packetDescriptorsAndBuffers objectForKey:descriptor]) return; // Already listening
 	
-<<<<<<< HEAD
 	[self willChangeValueForKey:@"packetDescriptorsAndBuffers"];
 	dispatch_sync(self.requestHandlingQueue, ^{
 		ORSSerialBuffer *buffer = [[ORSSerialBuffer alloc] initWithMaximumLength:descriptor.maximumPacketLength];
 		[self.packetDescriptorsAndBuffers setObject:buffer forKey:descriptor];
 	});
 	[self didChangeValueForKey:@"packetDescriptorsAndBuffers"];
-=======
-	[self.packetDescriptorsAndBuffers setObject:[NSMutableData data] forKey:descriptor];
->>>>>>> b69338ad
 }
 
 - (void)stopListeningForPacketsMatchingDescriptor:(ORSSerialPacketDescriptor *)descriptor;
 {
-<<<<<<< HEAD
 	[self willChangeValueForKey:@"packetDescriptorsAndBuffers"];
 	dispatch_sync(self.requestHandlingQueue, ^{ [self.packetDescriptorsAndBuffers removeObjectForKey:descriptor]; });
 	[self didChangeValueForKey:@"packetDescriptorsAndBuffers"];
-=======
-	[self.packetDescriptorsAndBuffers removeObjectForKey:descriptor];
->>>>>>> b69338ad
 }
 
 #pragma mark - Private Methods
-
-- (void)clearBufferForPacketDescriptor:(ORSSerialPacketDescriptor *)descriptor
-{
-	NSMutableData *buffer = [self.packetDescriptorsAndBuffers objectForKey:descriptor];
-	[buffer setData:[NSData data]]; // Clear buffer
-}
 
 // Must only be called on requestHandlingQueue (ie. wrap call to this method in dispatch())
 - (NSData *)packetMatchingDescriptor:(ORSSerialPacketDescriptor *)descriptor atEndOfBuffer:(NSData *)buffer
@@ -551,29 +512,12 @@
 }
 
 // Must only be called on requestHandlingQueue (ie. wrap call to this method in dispatch())
-- (NSData *)packetMatchingDescriptor:(ORSSerialPacketDescriptor *)descriptor atEndOfBuffer:(NSData *)buffer
-{
-	for (NSUInteger i=1; i<=[buffer length]; i++)
-	{
-		NSData *window = [buffer subdataWithRange:NSMakeRange([buffer length]-i, i)];
-		if ([descriptor dataIsValidPacket:window]) return window;
-	}
-	return nil;
-}
-
-// Must only be called on requestHandlingQueue (ie. wrap call to this method in dispatch())
 - (BOOL)reallySendRequest:(ORSSerialRequest *)request
 {
 	if (!self.pendingRequest)
 	{
-<<<<<<< HEAD
 		NSUInteger bufferLength = request.responseDescriptor.maximumPacketLength;
 		self.requestResponseReceiveBuffer = [[ORSSerialBuffer alloc] initWithMaximumLength:bufferLength];
-=======
-		[self.requestResponseReceiveBuffer replaceBytesInRange:NSMakeRange(0, [self.requestResponseReceiveBuffer length])
-													 withBytes:NULL
-														length:0];
->>>>>>> b69338ad
 		
 		// Send immediately
 		self.pendingRequest = request;
@@ -630,11 +574,8 @@
 // Must only be called on requestHandlingQueue
 - (void)checkResponseToPendingRequestAndContinueIfValidWithReceivedByte:(NSData *)byte
 {
-<<<<<<< HEAD
 	if (!self.pendingRequest) return; // Nothing to do
 	
-=======
->>>>>>> b69338ad
 	ORSSerialPacketDescriptor *packetDescriptor = self.pendingRequest.responseDescriptor;
 	
 	if (!byte) {
@@ -643,11 +584,7 @@
 	}
 	
 	[self.requestResponseReceiveBuffer appendData:byte];
-<<<<<<< HEAD
 	NSData *responseData = [self packetMatchingDescriptor:packetDescriptor atEndOfBuffer:self.requestResponseReceiveBuffer.data];
-=======
-	NSData *responseData = [self packetMatchingDescriptor:packetDescriptor atEndOfBuffer:self.requestResponseReceiveBuffer];
->>>>>>> b69338ad
 	if (!responseData) return;
 	
 	self.pendingRequestTimeoutTimer = nil;
@@ -685,28 +622,11 @@
 			for (ORSSerialPacketDescriptor *descriptor in self.packetDescriptorsAndBuffers)
 			{
 				// Append byte to buffer
-<<<<<<< HEAD
 				ORSSerialBuffer *buffer = [self.packetDescriptorsAndBuffers objectForKey:descriptor];
 				[buffer appendData:byte];
 				
 				// Check for complete packet
 				NSData *completePacket = [self packetMatchingDescriptor:descriptor atEndOfBuffer:buffer.data];
-				if (![completePacket length]) continue;
-				
-				// Complete packet received, so notify delegate then clear buffer
-				if ([self.delegate respondsToSelector:@selector(serialPort:didReceivePacket:matchingDescriptor:)])
-				{
-					dispatch_async(dispatch_get_main_queue(), ^{
-						[self.delegate serialPort:self didReceivePacket:completePacket matchingDescriptor:descriptor];
-					});
-				}
-				[buffer clearBuffer];
-=======
-				NSMutableData *buffer = [self.packetDescriptorsAndBuffers objectForKey:descriptor];
-				[buffer appendData:byte];
-				
-				// Check for complete packet
-				NSData *completePacket = [self packetMatchingDescriptor:descriptor atEndOfBuffer:buffer];
 				if (![completePacket length]) continue;
 				
 				// Complete packet received, so notify delegate then clear buffer
@@ -716,8 +636,7 @@
 						[self.delegate serialPort:self didReceivePacket:completePacket matchingDescriptor:descriptor];
 					}
 				}];
-				[self clearBufferForPacketDescriptor:descriptor];
->>>>>>> b69338ad
+				[buffer clearBuffer];
 			}
 			
 			// Also check for response to pending request
