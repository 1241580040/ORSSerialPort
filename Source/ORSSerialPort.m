//
//  ORSSerialPort.m
//  ORSSerialPort
//
//  Created by Andrew R. Madsen on 08/6/11.
//	Copyright (c) 2011-2014 Andrew R. Madsen (andrew@openreelsoftware.com)
//
//	Permission is hereby granted, free of charge, to any person obtaining a
//	copy of this software and associated documentation files (the
//	"Software"), to deal in the Software without restriction, including
//	without limitation the rights to use, copy, modify, merge, publish,
//	distribute, sublicense, and/or sell copies of the Software, and to
//	permit persons to whom the Software is furnished to do so, subject to
//	the following conditions:
//
//	The above copyright notice and this permission notice shall be included
//	in all copies or substantial portions of the Software.
//
//	THE SOFTWARE IS PROVIDED "AS IS", WITHOUT WARRANTY OF ANY KIND, EXPRESS
//	OR IMPLIED, INCLUDING BUT NOT LIMITED TO THE WARRANTIES OF
//	MERCHANTABILITY, FITNESS FOR A PARTICULAR PURPOSE AND NONINFRINGEMENT.
//	IN NO EVENT SHALL THE AUTHORS OR COPYRIGHT HOLDERS BE LIABLE FOR ANY
//	CLAIM, DAMAGES OR OTHER LIABILITY, WHETHER IN AN ACTION OF CONTRACT,
//	TORT OR OTHERWISE, ARISING FROM, OUT OF OR IN CONNECTION WITH THE
//	SOFTWARE OR THE USE OR OTHER DEALINGS IN THE SOFTWARE.

#if !__has_feature(objc_arc)
#error ORSSerialPort.m must be compiled with ARC. Either turn on ARC for the project or set the -fobjc-arc flag for ORSSerialPort.m in the Build Phases for this target
#endif

#if OS_OBJECT_USE_OBJC && __has_feature(objc_arc)
#define ORS_GCD_RELEASE(x)
#define ORS_GCD_RETAIN(x)
#else
#define ORS_GCD_RELEASE(x) if (x) { dispatch_release(x); }
#define ORS_GCD_RETAIN(x) if (x) { dispatch_retain(x); }
#endif

#import "ORSSerialPort.h"
#import "ORSSerialRequest.h"
#import <IOKit/serial/IOSerialKeys.h>
#import <IOKit/serial/ioss.h>
#import <sys/param.h>
#import <sys/filio.h>
#import <sys/ioctl.h>

#ifdef LOG_SERIAL_PORT_ERRORS
#define LOG_SERIAL_PORT_ERROR(fmt, ...) NSLog(fmt, ## __VA_ARGS__)
#else
#define LOG_SERIAL_PORT_ERROR(fmt, ...)
#endif

static __strong NSMutableArray *allSerialPorts;

@interface ORSSerialPort ()
{
	struct termios originalPortAttributes;
}

@property (copy, readwrite) NSString *path;
@property (readwrite) io_object_t IOKitDevice;
@property int fileDescriptor;
@property (copy, readwrite) NSString *name;

@property (strong) NSMutableData *writeBuffer;
@property (strong) NSMutableData *receiveBuffer;

// Request handling
@property (nonatomic, strong) NSMutableArray *requestsQueue;
@property (nonatomic, strong, readwrite) ORSSerialRequest *pendingRequest;
@property (nonatomic, strong) NSTimer *pendingRequestTimeoutTimer;

@property (nonatomic, readwrite) BOOL CTS;
@property (nonatomic, readwrite) BOOL DSR;
@property (nonatomic, readwrite) BOOL DCD;

#if OS_OBJECT_USE_OBJC
@property (nonatomic, strong) dispatch_source_t pinPollTimer;
#else
@property (nonatomic) dispatch_source_t pinPollTimer;
#endif

@end

@implementation ORSSerialPort

+ (void)initialize
{
	static dispatch_once_t once;
	dispatch_once(&once, ^{
		allSerialPorts = [[NSMutableArray alloc] init];
	});
}

+ (void)addSerialPort:(ORSSerialPort *)port;
{
	[allSerialPorts addObject:[NSValue valueWithNonretainedObject:port]];
}

+ (void)removeSerialPort:(ORSSerialPort *)port;
{
	NSValue *valueToRemove = nil;
	for (NSValue *value in allSerialPorts)
	{
		if ([value nonretainedObjectValue] == port)
		{
			valueToRemove = value;
			break;
		}
	}
	if (valueToRemove) [allSerialPorts removeObject:valueToRemove];
}

+ (ORSSerialPort *)existingPortWithPath:(NSString *)path;
{
	ORSSerialPort *existingPort = nil;
	for (NSValue *value in allSerialPorts)
	{
		ORSSerialPort *port = [value nonretainedObjectValue];
		if ([port.path isEqualToString:path])
		{
			existingPort = port;
			break;
		}
	}
	
	return existingPort;
}

+ (ORSSerialPort *)serialPortWithPath:(NSString *)devicePath
{
 	return [[self alloc] initWithPath:devicePath];
}

+ (ORSSerialPort *)serialPortWithDevice:(io_object_t)device;
{
	return [[self alloc] initWithDevice:device];
}

- (instancetype)initWithPath:(NSString *)devicePath
{
 	io_object_t device = [[self class] deviceFromBSDPath:devicePath];
	if (device == 0) return nil;
	
 	return [self initWithDevice:device];
}

- (instancetype)initWithDevice:(io_object_t)device;
{
	NSAssert(device != 0, @"%s requires non-zero device argument.", __PRETTY_FUNCTION__);
	
	NSString *bsdPath = [[self class] bsdCalloutPathFromDevice:device];
	ORSSerialPort *existingPort = [[self class] existingPortWithPath:bsdPath];
	
	if (existingPort != nil)
	{
		self = nil;
		return existingPort;
	}
	
	self = [super init];
	
	if (self != nil)
	{
		self.ioKitDevice = device;
		self.path = bsdPath;
		self.name = [[self class] modemNameFromDevice:device];
		self.writeBuffer = [NSMutableData data];
		self.receiveBuffer = [NSMutableData data];
		self.requestsQueue = [NSMutableArray array];
		self.baudRate = @B19200;
		self.numberOfStopBits = 1;
		self.parity = ORSSerialPortParityNone;
		self.shouldEchoReceivedData = NO;
		self.usesRTSCTSFlowControl = NO;
		self.usesDTRDSRFlowControl = NO;
		self.usesDCDOutputFlowControl = NO;
		self.RTS = NO;
		self.DTR = NO;
	}
	
	[[self class] addSerialPort:self];
	
	return self;
}

- (instancetype)init
{
	self = [self initWithPath:nil]; // To keep compiler happy.
	NSAssert(0, @"ORSSerialPort must be init'd using -initWithPath:");
	return self;
}

- (void)dealloc
{
	[[self class] removeSerialPort:self];
	self.IOKitDevice = 0;
	
	if (_pinPollTimer) {
		dispatch_source_cancel(_pinPollTimer);
		ORS_GCD_RELEASE(_pinPollTimer);
	}
}

- (NSString *)description
{
	return self.name;
	//	io_object_t device = [[self class] deviceFromBSDPath:self.path];
	//	return [NSString stringWithFormat:@"BSD Path:%@, base name:%@, modem name:%@, suffix:%@, service type:%@", [[self class] bsdCalloutPathFromDevice:device], [[self class] baseNameFromDevice:device], [[self class] modemNameFromDevice:device], [[self class] suffixFromDevice:device], [[self class] serviceTypeFromDevice:device]];
}

- (NSUInteger)hash
{
	return [self.path hash];
}

- (BOOL)isEqual:(id)object
{
	if (![object isKindOfClass:[self class]]) return NO;
	if (![object respondsToSelector:@selector(path)]) return NO;
	
	return [self.path isEqual:[object path]];
}

#pragma mark - Public Methods

- (void)open;
{
	if (self.isOpen) return;
	
	dispatch_queue_t mainQueue = dispatch_get_main_queue();
	
	int descriptor=0;
	descriptor = open([self.path cStringUsingEncoding:NSASCIIStringEncoding], O_RDWR | O_NOCTTY | O_EXLOCK | O_NONBLOCK);
	if (descriptor < 1)
	{
		// Error
		[self notifyDelegateOfPosixError];
		return;
	}
	
	// Now that the device is open, clear the O_NONBLOCK flag so subsequent I/O will block.
	// See fcntl(2) ("man 2 fcntl") for details.
	
	if (fcntl(descriptor, F_SETFL, 0) == -1)
	{
		LOG_SERIAL_PORT_ERROR(@"Error clearing O_NONBLOCK %@ - %s(%d).\n", self.path, strerror(errno), errno);
	}
	
	self.fileDescriptor = descriptor;
	
	// Port opened successfully, set options
	tcgetattr(descriptor, &originalPortAttributes); // Get original options so they can be reset later
	[self setPortOptions];
	
	// Get status of RTS and DTR lines
	int modemLines=0;
	if (ioctl(self.fileDescriptor, TIOCMGET, &modemLines) < 0)
	{
		LOG_SERIAL_PORT_ERROR(@"Error reading modem lines status");
		[self notifyDelegateOfPosixError];
	}
	
	BOOL desiredRTS = self.RTS;
	BOOL desiredDTR = self.DTR;
	self.RTS = modemLines & TIOCM_RTS;
	self.DTR = modemLines & TIOCM_DTR;
	self.RTS = desiredRTS;
	self.DTR = desiredDTR;
	
    if ([(id)self.delegate respondsToSelector:@selector(serialPortWasOpened:)])
    {
        dispatch_async(mainQueue, ^{
			[self.delegate serialPortWasOpened:self];
        });
    }
	
	// Start a read poller in the background
	dispatch_async(dispatch_get_global_queue(DISPATCH_QUEUE_PRIORITY_DEFAULT, 0), ^{
		
		int localPortFD = self.fileDescriptor;
		struct timeval timeout;
		int result=0;
		
		while (self.isOpen)
		{
			fd_set localReadFDSet;
			FD_ZERO(&localReadFDSet);
			FD_SET(localPortFD, &localReadFDSet);
			
			timeout.tv_sec = 0;
			timeout.tv_usec = 100000; // Check to see if port closed every 100ms
			
			result = select(localPortFD+1, &localReadFDSet, NULL, NULL, &timeout);
			if (!self.isOpen) break; // Port closed while select call was waiting
			if (result < 0)
			{
				[self notifyDelegateOfPosixError];
				continue;
			}
			
			if (result == 0 || !FD_ISSET(localPortFD, &localReadFDSet)) continue;
			
			// Data is available
			char buf[1024];
			long lengthRead = read(localPortFD, buf, sizeof(buf));
			if (lengthRead>0)
			{
				NSData *readData = [NSData dataWithBytes:buf length:lengthRead];
				if (readData != nil) [self receiveData:readData];
			}
		}
	});
	
	// Start another poller to check status of CTS and DSR
	dispatch_queue_t pollQueue = dispatch_get_global_queue(DISPATCH_QUEUE_PRIORITY_DEFAULT, 0);
	dispatch_source_t timer = dispatch_source_create(DISPATCH_SOURCE_TYPE_TIMER, 0, 0, pollQueue);
	dispatch_source_set_timer(timer, dispatch_time(DISPATCH_TIME_NOW, 0), 10*NSEC_PER_MSEC, 5*NSEC_PER_MSEC);
	dispatch_source_set_event_handler(timer, ^{
		if (!self.isOpen) {
			dispatch_async(pollQueue, ^{ dispatch_source_cancel(timer); });
			return;
		}
		
		int32_t modemLines=0;
		int result = ioctl(self.fileDescriptor, TIOCMGET, &modemLines);
		if (result < 0)
		{
			[self notifyDelegateOfPosixErrorWaitingUntilDone:(errno == ENXIO)];
			if (errno == ENXIO)
			{
				[self cleanupAfterSystemRemoval];
			}
			return;
		}
		
		BOOL CTSPin = (modemLines & TIOCM_CTS) != 0;
		BOOL DSRPin = (modemLines & TIOCM_DSR) != 0;
		BOOL DCDPin = (modemLines & TIOCM_CAR) != 0;
		
		if (CTSPin != self.CTS)
			dispatch_sync(mainQueue, ^{self.CTS = CTSPin;});
		if (DSRPin != self.DSR)
			dispatch_sync(mainQueue, ^{self.DSR = DSRPin;});
		if (DCDPin != self.DCD)
			dispatch_sync(mainQueue, ^{self.DCD = DCDPin;});
	});
	self.pinPollTimer = timer;
	dispatch_resume(self.pinPollTimer);
	ORS_GCD_RELEASE(timer);
}

- (BOOL)close;
{
	if (!self.isOpen) return YES;
	
	[self.writeBuffer replaceBytesInRange:NSMakeRange(0, [self.writeBuffer length]) withBytes:NULL length:0];
	
	self.pinPollTimer = nil; // Stop polling CTS/DSR/DCD pins
	
	// The next tcsetattr() call can fail if the port is waiting to send data. This is likely to happen
	// e.g. if flow control is on and the CTS line is low. So, turn off flow control before proceeding
	struct termios options;
	tcgetattr(self.fileDescriptor, &options);
	options.c_cflag &= ~CRTSCTS; // RTS/CTS Flow Control
	options.c_cflag &= ~(CDTR_IFLOW | CDSR_OFLOW); // DTR/DSR Flow Control
	options.c_cflag &= ~CCAR_OFLOW; // DCD Flow Control
	tcsetattr(self.fileDescriptor, TCSANOW, &options);
	
	// Set port back the way it was before we used it
	tcsetattr(self.fileDescriptor, TCSADRAIN, &originalPortAttributes);
	
	int localFD = self.fileDescriptor;
	self.fileDescriptor = 0; // So other threads know that the port should be closed and can stop I/O operations
	
	if (close(localFD))
	{
		self.fileDescriptor = localFD;
		LOG_SERIAL_PORT_ERROR(@"Error closing serial port with file descriptor %i:%i", self.fileDescriptor, errno);
		[self notifyDelegateOfPosixError];
		return NO;
	}
	
	if ([(id)self.delegate respondsToSelector:@selector(serialPortWasClosed:)])
	{
        dispatch_async(dispatch_get_main_queue(), ^{
            [self.delegate serialPortWasClosed:self];
        });
	}
	return YES;
}

- (void)cleanup;
{
	NSLog(@"Cleanup is deprecated and was never intended to be called publicly. You should update your code to avoid calling this method.");
	[self cleanupAfterSystemRemoval];
}

- (void)cleanupAfterSystemRemoval
{
	if ([(id)self.delegate respondsToSelector:@selector(serialPortWasRemovedFromSystem:)])
	{
        dispatch_async(dispatch_get_main_queue(), ^{
            [self.delegate serialPortWasRemovedFromSystem:self];
			[self close];
        });
	}
	else
	{
		[self close];
	}
}

- (BOOL)sendData:(NSData *)data;
{
	if (!self.isOpen) return NO;
	
	[self.writeBuffer appendData:data];
	
	if ([self.writeBuffer length] < 1) return YES;
	
	long numBytesWritten = write(self.fileDescriptor, [self.writeBuffer bytes], [self.writeBuffer length]);
	if (numBytesWritten < 0)
	{
		LOG_SERIAL_PORT_ERROR(@"Error writing to serial port:%d", errno);
		[self notifyDelegateOfPosixError];
		return NO;
	}
	if (numBytesWritten > 0) [self.writeBuffer replaceBytesInRange:NSMakeRange(0, numBytesWritten) withBytes:NULL length:0];
	
	return YES;
}

- (BOOL)sendRequest:(ORSSerialRequest *)request
{
	if (!self.pendingRequest)
	{
		// Send immediately
		self.pendingRequest = request;
		if (request.timeoutInterval > 0) {
			self.pendingRequestTimeoutTimer = [NSTimer scheduledTimerWithTimeInterval:request.timeoutInterval
																			   target:self
																			 selector:@selector(pendingRequestDidTimeout:)
																			 userInfo:nil
																			  repeats:NO];
		}
		return [self sendData:request.dataToSend];
	}
	
	// Queue it up to be sent after the pending request is responded to, or times out.
	[self.requestsQueue addObject:request];
	return YES;
}

#pragma mark - Private Methods

- (void)pendingRequestDidTimeout:(NSTimer *)timer
{
	self.pendingRequestTimeoutTimer = nil;
	
	ORSSerialRequest *request = self.pendingRequest;
	
	if ([(id)self.delegate respondsToSelector:@selector(serialPort:requestDidTimeout:)])
	{
		if ([NSThread isMainThread]) {
			[self.delegate serialPort:self requestDidTimeout:request];
		} else {
			dispatch_sync(dispatch_get_main_queue(), ^{
				[self.delegate serialPort:self requestDidTimeout:request];
			});
		}
	}
	
	self.pendingRequest = nil;
	[self.receiveBuffer replaceBytesInRange:NSMakeRange(0, [self.receiveBuffer length])
								  withBytes:NULL
									 length:0];
	[self sendNextRequest];
}

- (void)sendNextRequest
{
	if (![self.requestsQueue count]) return;
	ORSSerialRequest *nextRequest = self.requestsQueue[0];
	[self.requestsQueue removeObjectAtIndex:0];
	[self sendRequest:nextRequest];
}

#pragma mark Port Read/Write

- (void)receiveData:(NSData *)data;
{
	if ([(id)self.delegate respondsToSelector:@selector(serialPort:didReceiveData:)])
	{
        dispatch_async(dispatch_get_main_queue(), ^{
            [self.delegate serialPort:self didReceiveData:data];
        });
	}
	
	[self.receiveBuffer appendData:data];
	if (self.pendingRequest) {
		if ([self.pendingRequest dataIsValidResponse:self.receiveBuffer])
		{
			self.pendingRequestTimeoutTimer = nil;
			ORSSerialRequest *request = self.pendingRequest;
			NSData *response = [self.receiveBuffer copy];
			
			dispatch_async(dispatch_get_main_queue(), ^{
				if ([(id)self.delegate respondsToSelector:@selector(serialPort:didReceiveResponse:toRequest:)])
				{
					[self.delegate serialPort:self didReceiveResponse:response toRequest:request];
				}
				
				self.pendingRequest = nil;
				[self.receiveBuffer replaceBytesInRange:NSMakeRange(0, [self.receiveBuffer length])
											  withBytes:NULL
												 length:0];
				[self sendNextRequest];
			});
		}
	}
}

#pragma mark Port Propeties Methods

- (void)setPortOptions;
{
	if ([self fileDescriptor] < 1) return;
	
	struct termios options;
	
	tcgetattr(self.fileDescriptor, &options);
	
	cfmakeraw(&options);
	options.c_cc[VMIN] = 1; // Wait for at least 1 character before returning
	options.c_cc[VTIME] = 2; // Wait 200 milliseconds between bytes before returning from read
	
	// Set 8 data bits
	options.c_cflag &= ~CSIZE;
	options.c_cflag |= CS8;
	
	// Set parity
	switch (self.parity) {
		case ORSSerialPortParityNone:
			options.c_cflag &= ~PARENB;
			break;
		case ORSSerialPortParityEven:
			options.c_cflag |= PARENB;
			options.c_cflag &= ~PARODD;
			break;
		case ORSSerialPortParityOdd:
			options.c_cflag |= PARENB;
			options.c_cflag |= PARODD;
			break;
		default:
			break;
	}
	
	options.c_cflag = [self numberOfStopBits] > 1 ? options.c_cflag | CSTOPB : options.c_cflag & ~CSTOPB; // number of stop bits
	options.c_lflag = [self shouldEchoReceivedData] ? options.c_lflag | ECHO : options.c_lflag & ~ECHO; // echo
	options.c_cflag = [self usesRTSCTSFlowControl] ? options.c_cflag | CRTSCTS : options.c_cflag & ~CRTSCTS; // RTS/CTS Flow Control
	options.c_cflag = [self usesDTRDSRFlowControl] ? options.c_cflag | (CDTR_IFLOW | CDSR_OFLOW) : options.c_cflag & ~(CDTR_IFLOW | CDSR_OFLOW); // DTR/DSR Flow Control
	options.c_cflag = [self usesDCDOutputFlowControl] ? options.c_cflag | CCAR_OFLOW : options.c_cflag & ~CCAR_OFLOW; // DCD Flow Control
	
	options.c_cflag |= HUPCL; // Turn on hangup on close
	options.c_cflag |= CLOCAL; // Set local mode on
	options.c_cflag |= CREAD; // Enable receiver
	options.c_lflag &= ~(ICANON /*| ECHO*/ | ISIG); // Turn off canonical mode and signals
	
	// Set baud rate
	cfsetspeed(&options, [[self baudRate] unsignedLongValue]);
	
	// TODO: Call delegate error handling method if this fails
	int result = tcsetattr(self.fileDescriptor, TCSANOW, &options);
	if (result != 0) NSLog(@"Unable to set options on %@: %i", self, result);
}

+ (io_object_t)deviceFromBSDPath:(NSString *)bsdPath;
{
	if ([bsdPath length] < 1) return 0;
	
	CFMutableDictionaryRef matchingDict = NULL;
	
	matchingDict = IOServiceMatching(kIOSerialBSDServiceValue);
	CFRetain(matchingDict); // Need to use it twice
	
	CFDictionaryAddValue(matchingDict, CFSTR(kIOSerialBSDTypeKey), CFSTR(kIOSerialBSDAllTypes));
	
	io_iterator_t portIterator = 0;
	kern_return_t err = IOServiceGetMatchingServices(kIOMasterPortDefault, matchingDict, &portIterator);
	CFRelease(matchingDict);
	if (err) return 0;
	
	io_object_t eachPort = 0;
	io_object_t result = 0;
	while ((eachPort = IOIteratorNext(portIterator)))
	{
		NSString *calloutPath = [self bsdCalloutPathFromDevice:eachPort];
		NSString *dialinPath = [self bsdDialinPathFromDevice:eachPort];
		if ([bsdPath isEqualToString:calloutPath] ||
			[bsdPath isEqualToString:dialinPath])
		{
			result = eachPort;
			break;
		}
		IOObjectRelease(eachPort);
	}
	IOObjectRelease(portIterator);
	
	return result;
}

+ (NSString *)stringPropertyOf:(io_object_t)aDevice forIOSerialKey:(NSString *)key;
{
	CFStringRef string = (CFStringRef)IORegistryEntryCreateCFProperty(aDevice,
																	  (__bridge CFStringRef)key,
																	  kCFAllocatorDefault,
																	  0);
	return (__bridge_transfer NSString *)string;
}

+ (NSString *)bsdCalloutPathFromDevice:(io_object_t)aDevice;
{
	return [self stringPropertyOf:aDevice forIOSerialKey:(NSString*)CFSTR(kIOCalloutDeviceKey)];
}

+ (NSString *)bsdDialinPathFromDevice:(io_object_t)aDevice;
{
	return [self stringPropertyOf:aDevice forIOSerialKey:(NSString*)CFSTR(kIODialinDeviceKey)];
}

+ (NSString *)baseNameFromDevice:(io_object_t)aDevice;
{
	return [self stringPropertyOf:aDevice forIOSerialKey:(NSString*)CFSTR(kIOTTYBaseNameKey)];
}

+ (NSString *)serviceTypeFromDevice:(io_object_t)aDevice;
{
	return [self stringPropertyOf:aDevice forIOSerialKey:(NSString*)CFSTR(kIOSerialBSDTypeKey)];
}

+ (NSString *)modemNameFromDevice:(io_object_t)aDevice;
{
	return [self stringPropertyOf:aDevice forIOSerialKey:(NSString*)CFSTR(kIOTTYDeviceKey)];
}

+ (NSString *)suffixFromDevice:(io_object_t)aDevice;
{
	return [self stringPropertyOf:aDevice forIOSerialKey:(NSString*)CFSTR(kIOTTYSuffixKey)];
}

#pragma mark Helper Methods

- (void)notifyDelegateOfPosixError
{
	[self notifyDelegateOfPosixErrorWaitingUntilDone:NO];
}

- (void)notifyDelegateOfPosixErrorWaitingUntilDone:(BOOL)shouldWait;
{
	if (![(id)self.delegate respondsToSelector:@selector(serialPort:didEncounterError:)]) return;
	
	NSDictionary *errDict = @{NSLocalizedDescriptionKey: @(strerror(errno)),
							  NSFilePathErrorKey: self.path};
	NSError *error = [NSError errorWithDomain:NSPOSIXErrorDomain
										 code:errno
									 userInfo:errDict];
	
	void (^notifyBlock)(void) = ^{
		[self.delegate serialPort:self didEncounterError:error];
	};
	
	if ([NSThread isMainThread]) {
		notifyBlock();
	} else if (shouldWait) {
		dispatch_sync(dispatch_get_main_queue(), notifyBlock);
	} else {
		dispatch_async(dispatch_get_main_queue(), notifyBlock);
	}
}

#pragma mark - Properties

+ (NSSet *)keyPathsForValuesAffectingValueForKey:(NSString *)key
{
	NSSet *keyPaths = [super keyPathsForValuesAffectingValueForKey:key];
	if ([key isEqualToString:@"isOpen"])
	{
		keyPaths = [keyPaths setByAddingObject:@"fileDescriptor"];
	}
	
	return keyPaths;
}

#pragma mark Port Properties

- (BOOL)isOpen { return self.fileDescriptor != 0; }

- (void)setIoKitDevice:(io_object_t)device
{
	if (device != _IOKitDevice) {
		if (_IOKitDevice) IOObjectRelease(_IOKitDevice);
		_IOKitDevice = device;
		if (_IOKitDevice) IOObjectRetain(_IOKitDevice);
	}
}

<<<<<<< HEAD
@synthesize name = _name;

@synthesize pendingRequestTimeoutTimer = _pendingRequestTimeoutTimer;
- (void)setPendingRequestTimeoutTimer:(NSTimer *)pendingRequestTimeoutTimer
{
	if (pendingRequestTimeoutTimer != _pendingRequestTimeoutTimer)
	{
		[_pendingRequestTimeoutTimer invalidate];
		_pendingRequestTimeoutTimer = pendingRequestTimeoutTimer;
	}
}

@synthesize baudRate = _baudRate;
=======
>>>>>>> 436752f3
- (void)setBaudRate:(NSNumber *)rate
{
	if (rate != _baudRate)
	{
		_baudRate = [rate copy];
		
		[self setPortOptions];
	}
}

- (void)setNumberOfStopBits:(NSUInteger)num
{
	if (num != _numberOfStopBits)
	{
		_numberOfStopBits = num;
		[self setPortOptions];
	}
}

- (void)setShouldEchoReceivedData:(BOOL)flag
{
	if (flag != _shouldEchoReceivedData)
	{
		_shouldEchoReceivedData = flag;
		[self setPortOptions];
	}
}

- (void)setParity:(ORSSerialPortParity)aParity
{
	if (aParity != _parity)
	{
		if (aParity != ORSSerialPortParityNone &&
			aParity != ORSSerialPortParityOdd &&
			aParity != ORSSerialPortParityEven)
		{
			aParity = ORSSerialPortParityNone;
		}
		
		_parity = aParity;
		[self setPortOptions];
	}
}

- (void)setUsesRTSCTSFlowControl:(BOOL)flag
{
	if (flag != _usesRTSCTSFlowControl)
	{
		// Turning flow control one while the port is open doesn't seem to work right,
		// at least with some drivers, so close it then reopen it if needed
		BOOL shouldReopen = self.isOpen;
		[self close];
		
		_usesRTSCTSFlowControl = flag;
		
		[self setPortOptions];
		if (shouldReopen) [self open];
	}
}

- (void)setUsesDTRDSRFlowControl:(BOOL)flag
{
	if (flag != _usesDTRDSRFlowControl)
	{
		// Turning flow control one while the port is open doesn't seem to work right,
		// at least with some drivers, so close it then reopen it if needed
		BOOL shouldReopen = self.isOpen;
		[self close];
		
		_usesDTRDSRFlowControl = flag;
		[self setPortOptions];
		if (shouldReopen) [self open];
	}
}

- (void)setUsesDCDOutputFlowControl:(BOOL)flag
{
	if (flag != _usesDCDOutputFlowControl)
	{
		// Turning flow control one while the port is open doesn't seem to work right,
		// at least with some drivers, so close it then reopen it if needed
		BOOL shouldReopen = self.isOpen;
		[self close];
		
		_usesDCDOutputFlowControl = flag;
		
		[self setPortOptions];
		if (shouldReopen) [self open];
	}
}

- (void)setRTS:(BOOL)flag
{
	if (flag != _RTS)
	{
		_RTS = flag;
		
		if (![self isOpen]) return;
		
		int bits;
		ioctl( self.fileDescriptor, TIOCMGET, &bits ) ;
		bits = _RTS ? bits | TIOCM_RTS : bits & ~TIOCM_RTS;
		if (ioctl( self.fileDescriptor, TIOCMSET, &bits ) < 0)
		{
			LOG_SERIAL_PORT_ERROR(@"Error in %s", __PRETTY_FUNCTION__);
			[self notifyDelegateOfPosixError];
		}
	}
}

- (void)setDTR:(BOOL)flag
{
	if (flag != _DTR)
	{
		_DTR = flag;
		
		if (![self isOpen]) return;
		
		int bits;
		ioctl( self.fileDescriptor, TIOCMGET, &bits ) ;
		bits = _DTR ? bits | TIOCM_DTR : bits & ~TIOCM_DTR;
		if (ioctl( self.fileDescriptor, TIOCMSET, &bits ) < 0)
		{
			LOG_SERIAL_PORT_ERROR(@"Error in %s", __PRETTY_FUNCTION__);
			[self notifyDelegateOfPosixError];
		}
	}
}

#pragma mark Private Properties

- (void)setPinPollTimer:(dispatch_source_t)timer
{
	if (timer != _pinPollTimer)
	{
		if (_pinPollTimer)
		{
			dispatch_source_cancel(_pinPollTimer);
			ORS_GCD_RELEASE(_pinPollTimer);
		}
		
		ORS_GCD_RETAIN(timer);
		_pinPollTimer = timer;
	}
}

@end<|MERGE_RESOLUTION|>--- conflicted
+++ resolved
@@ -509,8 +509,8 @@
 				if ([(id)self.delegate respondsToSelector:@selector(serialPort:didReceiveResponse:toRequest:)])
 				{
 					[self.delegate serialPort:self didReceiveResponse:response toRequest:request];
-				}
-				
+}
+
 				self.pendingRequest = nil;
 				[self.receiveBuffer replaceBytesInRange:NSMakeRange(0, [self.receiveBuffer length])
 											  withBytes:NULL
@@ -705,10 +705,6 @@
 	}
 }
 
-<<<<<<< HEAD
-@synthesize name = _name;
-
-@synthesize pendingRequestTimeoutTimer = _pendingRequestTimeoutTimer;
 - (void)setPendingRequestTimeoutTimer:(NSTimer *)pendingRequestTimeoutTimer
 {
 	if (pendingRequestTimeoutTimer != _pendingRequestTimeoutTimer)
@@ -718,9 +714,6 @@
 	}
 }
 
-@synthesize baudRate = _baudRate;
-=======
->>>>>>> 436752f3
 - (void)setBaudRate:(NSNumber *)rate
 {
 	if (rate != _baudRate)
