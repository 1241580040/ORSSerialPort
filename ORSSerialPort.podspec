--- conflicted
+++ resolved
@@ -16,11 +16,7 @@
   #
 
   s.name         = "ORSSerialPort"
-<<<<<<< HEAD
-  s.version      = "1.8.1"
-=======
   s.version      = "2.0"
->>>>>>> d0eb2929
   s.summary      = "Easy to use serial port library for Objective-C and Swift Mac apps."
 
   s.description  = <<-DESC
@@ -66,11 +62,7 @@
   #  Supports git, hg, bzr, svn and HTTP.
   #
 
-<<<<<<< HEAD
-  s.source       = { :git => "https://github.com/armadsen/ORSSerialPort.git", :tag => "1.8.1" }
-=======
   s.source       = { :git => "https://github.com/armadsen/ORSSerialPort.git", :tag => "2.0" }
->>>>>>> d0eb2929
 
 
   # ――― Source Code ―――――――――――――――――――――――――――――――――――――――――――――――――――――――――――――― #
