<?xml version="1.0" encoding="UTF-8"?>
<Scheme
   LastUpgradeVersion = "0700"
   version = "1.3">
   <BuildAction
      parallelizeBuildables = "YES"
      buildImplicitDependencies = "YES">
      <BuildActionEntries>
         <BuildActionEntry
            buildForTesting = "YES"
            buildForRunning = "YES"
            buildForProfiling = "YES"
            buildForArchiving = "YES"
            buildForAnalyzing = "YES">
            <BuildableReference
               BuildableIdentifier = "primary"
               BlueprintIdentifier = "9DCA89111A2BB106009285EB"
               BuildableName = "ORSSerial.framework"
               BlueprintName = "ORSSerial"
               ReferencedContainer = "container:ORSSerialPort.xcodeproj">
            </BuildableReference>
         </BuildActionEntry>
      </BuildActionEntries>
   </BuildAction>
   <TestAction
      selectedDebuggerIdentifier = "Xcode.DebuggerFoundation.Debugger.LLDB"
      selectedLauncherIdentifier = "Xcode.DebuggerFoundation.Launcher.LLDB"
      shouldUseLaunchSchemeArgsEnv = "YES"
      buildConfiguration = "Debug">
      <Testables>
         <TestableReference
            skipped = "NO">
            <BuildableReference
               BuildableIdentifier = "primary"
               BlueprintIdentifier = "9D7472121B6D7767002D8B10"
               BuildableName = "ORSSerialPort Tests.xctest"
               BlueprintName = "ORSSerialPort Tests"
               ReferencedContainer = "container:ORSSerialPort.xcodeproj">
            </BuildableReference>
         </TestableReference>
      </Testables>
<<<<<<< HEAD
      <MacroExpansion>
         <BuildableReference
            BuildableIdentifier = "primary"
            BlueprintIdentifier = "9DCA89111A2BB106009285EB"
            BuildableName = "ORSSerial.framework"
            BlueprintName = "ORSSerial"
            ReferencedContainer = "container:ORSSerialPort.xcodeproj">
         </BuildableReference>
      </MacroExpansion>
=======
      <AdditionalOptions>
      </AdditionalOptions>
>>>>>>> 66791763
   </TestAction>
   <LaunchAction
      selectedDebuggerIdentifier = "Xcode.DebuggerFoundation.Debugger.LLDB"
      selectedLauncherIdentifier = "Xcode.DebuggerFoundation.Launcher.LLDB"
      launchStyle = "0"
      useCustomWorkingDirectory = "NO"
      buildConfiguration = "Debug"
      ignoresPersistentStateOnLaunch = "NO"
      debugDocumentVersioning = "YES"
      debugServiceExtension = "internal"
      allowLocationSimulation = "YES">
      <MacroExpansion>
         <BuildableReference
            BuildableIdentifier = "primary"
            BlueprintIdentifier = "9DCA89111A2BB106009285EB"
            BuildableName = "ORSSerial.framework"
            BlueprintName = "ORSSerial"
            ReferencedContainer = "container:ORSSerialPort.xcodeproj">
         </BuildableReference>
      </MacroExpansion>
      <AdditionalOptions>
      </AdditionalOptions>
   </LaunchAction>
   <ProfileAction
      shouldUseLaunchSchemeArgsEnv = "YES"
      savedToolIdentifier = ""
      useCustomWorkingDirectory = "NO"
      buildConfiguration = "Release"
      debugDocumentVersioning = "YES">
      <MacroExpansion>
         <BuildableReference
            BuildableIdentifier = "primary"
            BlueprintIdentifier = "9DCA89111A2BB106009285EB"
            BuildableName = "ORSSerial.framework"
            BlueprintName = "ORSSerial"
            ReferencedContainer = "container:ORSSerialPort.xcodeproj">
         </BuildableReference>
      </MacroExpansion>
   </ProfileAction>
   <AnalyzeAction
      buildConfiguration = "Debug">
   </AnalyzeAction>
   <ArchiveAction
      buildConfiguration = "Release"
      revealArchiveInOrganizer = "YES">
   </ArchiveAction>
</Scheme><|MERGE_RESOLUTION|>--- conflicted
+++ resolved
@@ -39,7 +39,6 @@
             </BuildableReference>
          </TestableReference>
       </Testables>
-<<<<<<< HEAD
       <MacroExpansion>
          <BuildableReference
             BuildableIdentifier = "primary"
@@ -49,10 +48,6 @@
             ReferencedContainer = "container:ORSSerialPort.xcodeproj">
          </BuildableReference>
       </MacroExpansion>
-=======
-      <AdditionalOptions>
-      </AdditionalOptions>
->>>>>>> 66791763
    </TestAction>
    <LaunchAction
       selectedDebuggerIdentifier = "Xcode.DebuggerFoundation.Debugger.LLDB"
@@ -62,7 +57,6 @@
       buildConfiguration = "Debug"
       ignoresPersistentStateOnLaunch = "NO"
       debugDocumentVersioning = "YES"
-      debugServiceExtension = "internal"
       allowLocationSimulation = "YES">
       <MacroExpansion>
          <BuildableReference
